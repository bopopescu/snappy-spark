--- conflicted
+++ resolved
@@ -19,13 +19,8 @@
   <modelVersion>4.0.0</modelVersion>
   <parent>
     <groupId>org.apache.spark</groupId>
-<<<<<<< HEAD
     <artifactId>snappy-spark-parent_2.10</artifactId>
-    <version>1.5.0-SNAPSHOT.1</version>
-=======
-    <artifactId>spark-parent_2.10</artifactId>
-    <version>1.6.0-SNAPSHOT</version>
->>>>>>> b3862d3c
+    <version>1.5.1-SNAPSHOT.1</version>
     <relativePath>../pom.xml</relativePath>
   </parent>
 
