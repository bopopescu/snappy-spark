--- conflicted
+++ resolved
@@ -71,8 +71,8 @@
     var profiles: mutable.Seq[String] = mutable.Seq("sbt")
     // scalastyle:off println
     if (Properties.envOrNone("SPARK_GANGLIA_LGPL").isDefined) {
-      println("NOTE: SPARK_GANGLIA_LGPL is deprecated, please use -Pspark-ganglia-lgpl flag.")
-      profiles ++= Seq("spark-ganglia-lgpl")
+      println("NOTE: SPARK_GANGLIA_LGPL is deprecated, please use -Psnappy-spark-ganglia-lgpl flag.")
+      profiles ++= Seq("snappy-spark-ganglia-lgpl")
     }
     if (Properties.envOrNone("SPARK_HIVE").isDefined) {
       println("NOTE: SPARK_HIVE is deprecated, please use -Phive and -Phive-thriftserver flags.")
@@ -231,11 +231,7 @@
   (allProjects ++ optionallyEnabledProjects).foreach(enable(TestSettings.settings))
 
   allProjects.filterNot(x => Seq(spark, hive, hiveThriftServer, catalyst, repl,
-<<<<<<< HEAD
     networkCommon, networkShuffle, networkYarn, unsafe, snappy).contains(x)).foreach {
-=======
-    networkCommon, networkShuffle, networkYarn, unsafe).contains(x)).foreach {
->>>>>>> 22730ad5
       x => enable(MimaBuild.mimaSettings(sparkHome, x))(x)
     }
 
