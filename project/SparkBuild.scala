--- conflicted
+++ resolved
@@ -117,7 +117,6 @@
   lazy val MavenCompile = config("m2r") extend(Compile)
   lazy val publishLocalBoth = TaskKey[Unit]("publish-local", "publish local for m2 and ivy")
 
-<<<<<<< HEAD
   lazy val snappySnapshotResolver = Resolver.url("Internal Snapshots Repository",
       url("http://blackbuck.mooo.com:2536/repository/snapshots/"))
   lazy val snappySnapshotCreds = Credentials(
@@ -131,15 +130,12 @@
       sys.env.get("ARCHIVA_USER").orElse(Some("guest")).get,
       sys.env.get("ARCHIVA_PASS").orElse(Some("guest")).get)
 
-  lazy val sharedSettings = graphSettings ++ genjavadocSettings ++ Seq (
-=======
   lazy val sparkGenjavadocSettings: Seq[sbt.Def.Setting[_]] = Seq(
     libraryDependencies += compilerPlugin(
       "org.spark-project" %% "genjavadoc-plugin" % unidocGenjavadocVersion.value cross CrossVersion.full),
     scalacOptions <+= target.map(t => "-P:genjavadoc:out=" + (t / "java")))
 
   lazy val sharedSettings = graphSettings ++ sparkGenjavadocSettings ++ Seq (
->>>>>>> a86b3e9b
     javaHome := sys.env.get("JAVA_HOME")
       .orElse(sys.props.get("java.home").map { p => new File(p).getParentFile().getAbsolutePath() })
       .map(file),
