--- conflicted
+++ resolved
@@ -254,7 +254,6 @@
       }
     | termExpression <~ IS ~ NULL ^^ { case e => IsNull(e) }
     | termExpression <~ IS ~ NOT ~ NULL ^^ { case e => IsNotNull(e) }
-<<<<<<< HEAD
     | termExpression ~ (IN ~> start1) ^^ {
         case e ~ subQuery => InSubquery(e, subQuery, positive = true)
       }
@@ -264,9 +263,6 @@
     | termExpression ~ ("=" ~> start1) ^^ {
         case e ~ subQuery => InSubquery(e, subQuery, positive = true)
       }
-    | NOT ~> termExpression ^^ {e => Not(e)}
-=======
->>>>>>> 71d1c907
     | termExpression
     )
 
