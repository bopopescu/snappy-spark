--- conflicted
+++ resolved
@@ -54,11 +54,7 @@
     private var _batchStats: Accumulable[ArrayBuffer[InternalRow], InternalRow] = null)
   extends LogicalPlan with MultiInstanceRelation {
 
-<<<<<<< HEAD
-  private[sql] val batchStats: Accumulable[ArrayBuffer[Row], Row] =
-=======
-  private val batchStats: Accumulable[ArrayBuffer[InternalRow], InternalRow] =
->>>>>>> 83cdfd84
+  private[sql] val batchStats: Accumulable[ArrayBuffer[InternalRow], InternalRow] =
     if (_batchStats == null) {
       child.sqlContext.sparkContext.accumulableCollection(ArrayBuffer.empty[InternalRow])
     } else {
