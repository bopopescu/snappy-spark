/*
 * Licensed to the Apache Software Foundation (ASF) under one or more
 * contributor license agreements.  See the NOTICE file distributed with
 * this work for additional information regarding copyright ownership.
 * The ASF licenses this file to You under the Apache License, Version 2.0
 * (the "License"); you may not use this file except in compliance with
 * the License.  You may obtain a copy of the License at
 *
 *    http://www.apache.org/licenses/LICENSE-2.0
 *
 * Unless required by applicable law or agreed to in writing, software
 * distributed under the License is distributed on an "AS IS" BASIS,
 * WITHOUT WARRANTIES OR CONDITIONS OF ANY KIND, either express or implied.
 * See the License for the specific language governing permissions and
 * limitations under the License.
 */

package org.apache.spark.sql.execution

import org.apache.spark.sql.catalyst.expressions._
import org.apache.spark.sql.catalyst.planning._
import org.apache.spark.sql.catalyst.plans._
import org.apache.spark.sql.catalyst.plans.logical.LogicalPlan
import org.apache.spark.sql.catalyst.plans.physical._
import org.apache.spark.sql.columnar.{InMemoryColumnarTableScan, InMemoryRelation}
import org.apache.spark.sql.execution.{DescribeCommand => RunnableDescribeCommand}
import org.apache.spark.sql.parquet._
import org.apache.spark.sql.sources.{CreateTableUsing, CreateTempTableUsing, DescribeCommand => LogicalDescribeCommand, _}
import org.apache.spark.sql.types._
import org.apache.spark.sql.{SQLContext, Strategy, execution}

private[sql] abstract class SparkStrategies extends QueryPlanner[SparkPlan] {
  self: SQLContext#SparkPlanner =>

  object LeftSemiJoin extends Strategy with PredicateHelper {
    def apply(plan: LogicalPlan): Seq[SparkPlan] = plan match {
      case ExtractEquiJoinKeys(LeftSemi, leftKeys, rightKeys, condition, left, right)
        if sqlContext.conf.autoBroadcastJoinThreshold > 0 &&
          right.statistics.sizeInBytes <= sqlContext.conf.autoBroadcastJoinThreshold =>
        val semiJoin = joins.BroadcastLeftSemiJoinHash(
          leftKeys, rightKeys, planLater(left), planLater(right))
        condition.map(Filter(_, semiJoin)).getOrElse(semiJoin) :: Nil
      // Find left semi joins where at least some predicates can be evaluated by matching join keys
      case ExtractEquiJoinKeys(LeftSemi, leftKeys, rightKeys, condition, left, right) =>
        val semiJoin = joins.LeftSemiJoinHash(
          leftKeys, rightKeys, planLater(left), planLater(right))
        condition.map(Filter(_, semiJoin)).getOrElse(semiJoin) :: Nil
      // no predicate can be evaluated by matching hash keys
      case logical.Join(left, right, LeftSemi, condition) =>
        joins.LeftSemiJoinBNL(planLater(left), planLater(right), condition) :: Nil
      case _ => Nil
    }
  }

  /**
   * Uses the ExtractEquiJoinKeys pattern to find joins where at least some of the predicates can be
   * evaluated by matching hash keys.
   *
   * This strategy applies a simple optimization based on the estimates of the physical sizes of
   * the two join sides.  When planning a [[joins.BroadcastHashJoin]], if one side has an
   * estimated physical size smaller than the user-settable threshold
   * [[org.apache.spark.sql.SQLConf.AUTO_BROADCASTJOIN_THRESHOLD]], the planner would mark it as the
   * ''build'' relation and mark the other relation as the ''stream'' side.  The build table will be
   * ''broadcasted'' to all of the executors involved in the join, as a
   * [[org.apache.spark.broadcast.Broadcast]] object.  If both estimates exceed the threshold, they
   * will instead be used to decide the build side in a [[joins.ShuffledHashJoin]].
   */
  object HashJoin extends Strategy with PredicateHelper {

    private[this] def makeBroadcastHashJoin(
        leftKeys: Seq[Expression],
        rightKeys: Seq[Expression],
        left: LogicalPlan,
        right: LogicalPlan,
        condition: Option[Expression],
        side: joins.BuildSide) = {
      val broadcastHashJoin = execution.joins.BroadcastHashJoin(
        leftKeys, rightKeys, side, planLater(left), planLater(right))
      condition.map(Filter(_, broadcastHashJoin)).getOrElse(broadcastHashJoin) :: Nil
    }

    def apply(plan: LogicalPlan): Seq[SparkPlan] = plan match {
      case ExtractEquiJoinKeys(Inner, leftKeys, rightKeys, condition, left, right)
        if sqlContext.conf.autoBroadcastJoinThreshold > 0 &&
           right.statistics.sizeInBytes <= sqlContext.conf.autoBroadcastJoinThreshold =>
        makeBroadcastHashJoin(leftKeys, rightKeys, left, right, condition, joins.BuildRight)

      case ExtractEquiJoinKeys(Inner, leftKeys, rightKeys, condition, left, right)
        if sqlContext.conf.autoBroadcastJoinThreshold > 0 &&
           left.statistics.sizeInBytes <= sqlContext.conf.autoBroadcastJoinThreshold =>
          makeBroadcastHashJoin(leftKeys, rightKeys, left, right, condition, joins.BuildLeft)

      // If the sort merge join option is set, we want to use sort merge join prior to hashjoin
      // for now let's support inner join first, then add outer join
      case ExtractEquiJoinKeys(Inner, leftKeys, rightKeys, condition, left, right)
        if sqlContext.conf.sortMergeJoinEnabled =>
        val mergeJoin =
          joins.SortMergeJoin(leftKeys, rightKeys, planLater(left), planLater(right))
        condition.map(Filter(_, mergeJoin)).getOrElse(mergeJoin) :: Nil

      case ExtractEquiJoinKeys(Inner, leftKeys, rightKeys, condition, left, right) =>
        val buildSide =
          if (right.statistics.sizeInBytes <= left.statistics.sizeInBytes) {
            joins.BuildRight
          } else {
            joins.BuildLeft
          }
        val hashJoin = joins.ShuffledHashJoin(
          leftKeys, rightKeys, buildSide, planLater(left), planLater(right))
        condition.map(Filter(_, hashJoin)).getOrElse(hashJoin) :: Nil

      case ExtractEquiJoinKeys(joinType, leftKeys, rightKeys, condition, left, right) =>
        joins.HashOuterJoin(
          leftKeys, rightKeys, joinType, condition, planLater(left), planLater(right)) :: Nil

      case _ => Nil
    }
  }

  object HashAggregation extends Strategy {
    def apply(plan: LogicalPlan): Seq[SparkPlan] = plan match {
      // Aggregations that can be performed in two phases, before and after the shuffle.

      // Cases where all aggregates can be codegened.
      case PartialAggregation(
             namedGroupingAttributes,
             rewrittenAggregateExpressions,
             groupingExpressions,
             partialComputation,
             child)
             if canBeCodeGened(
                  allAggregates(partialComputation) ++
                  allAggregates(rewrittenAggregateExpressions)) &&
               codegenEnabled =>
          execution.GeneratedAggregate(
            partial = false,
            namedGroupingAttributes,
            rewrittenAggregateExpressions,
            unsafeEnabled,
            execution.GeneratedAggregate(
              partial = true,
              groupingExpressions,
              partialComputation,
              unsafeEnabled,
              planLater(child))) :: Nil

      // Cases where some aggregate can not be codegened
      case PartialAggregation(
             namedGroupingAttributes,
             rewrittenAggregateExpressions,
             groupingExpressions,
             partialComputation,
             child) =>
        execution.Aggregate(
          partial = false,
          namedGroupingAttributes,
          rewrittenAggregateExpressions,
          execution.Aggregate(
            partial = true,
            groupingExpressions,
            partialComputation,
            planLater(child))) :: Nil

      case _ => Nil
    }

    def canBeCodeGened(aggs: Seq[AggregateExpression]): Boolean = !aggs.exists {
      case _: CombineSum | _: Sum | _: Count | _: Max | _: Min |  _: CombineSetsAndCount => false
      // The generated set implementation is pretty limited ATM.
      case CollectHashSet(exprs) if exprs.size == 1  &&
           Seq(IntegerType, LongType).contains(exprs.head.dataType) => false
      case _ => true
    }

    def allAggregates(exprs: Seq[Expression]): Seq[AggregateExpression] =
      exprs.flatMap(_.collect { case a: AggregateExpression => a })
  }

  object BroadcastNestedLoopJoin extends Strategy {
    def apply(plan: LogicalPlan): Seq[SparkPlan] = plan match {
      case logical.Join(left, right, joinType, condition) =>
        val buildSide =
          if (right.statistics.sizeInBytes <= left.statistics.sizeInBytes) {
            joins.BuildRight
          } else {
            joins.BuildLeft
          }
        joins.BroadcastNestedLoopJoin(
          planLater(left), planLater(right), buildSide, joinType, condition) :: Nil
      case _ => Nil
    }
  }

  object CartesianProduct extends Strategy {
    def apply(plan: LogicalPlan): Seq[SparkPlan] = plan match {
      case logical.Join(left, right, _, None) =>
        execution.joins.CartesianProduct(planLater(left), planLater(right)) :: Nil
      case logical.Join(left, right, Inner, Some(condition)) =>
        execution.Filter(condition,
          execution.joins.CartesianProduct(planLater(left), planLater(right))) :: Nil
      case _ => Nil
    }
  }

  protected lazy val singleRowRdd =
    sparkContext.parallelize(Seq(new GenericRow(Array[Any]()): Row), 1)

  object TakeOrdered extends Strategy {
    def apply(plan: LogicalPlan): Seq[SparkPlan] = plan match {
      case logical.Limit(IntegerLiteral(limit), logical.Sort(order, true, child)) =>
        execution.TakeOrdered(limit, order, planLater(child)) :: Nil
      case _ => Nil
    }
  }

  object ParquetOperations extends Strategy {
    def apply(plan: LogicalPlan): Seq[SparkPlan] = plan match {
      // TODO: need to support writing to other types of files.  Unify the below code paths.
      case logical.WriteToFile(path, child) =>
        val relation =
          ParquetRelation.create(path, child, sparkContext.hadoopConfiguration, sqlContext)
        // Note: overwrite=false because otherwise the metadata we just created will be deleted
        InsertIntoParquetTable(relation, planLater(child), overwrite = false) :: Nil
      case logical.InsertIntoTable(
          table: ParquetRelation, partition, child, overwrite, ifNotExists) =>
        InsertIntoParquetTable(table, planLater(child), overwrite) :: Nil
      case PhysicalOperation(projectList, filters: Seq[Expression], relation: ParquetRelation) =>
        val partitionColNames = relation.partitioningAttributes.map(_.name).toSet
        val filtersToPush = filters.filter { pred =>
            val referencedColNames = pred.references.map(_.name).toSet
            referencedColNames.intersect(partitionColNames).isEmpty
          }
        val prunePushedDownFilters =
          if (sqlContext.conf.parquetFilterPushDown) {
            (predicates: Seq[Expression]) => {
              // Note: filters cannot be pushed down to Parquet if they contain more complex
              // expressions than simple "Attribute cmp Literal" comparisons. Here we remove all
              // filters that have been pushed down. Note that a predicate such as "(A AND B) OR C"
              // can result in "A OR C" being pushed down. Here we are conservative in the sense
              // that even if "A" was pushed and we check for "A AND B" we still want to keep
              // "A AND B" in the higher-level filter, not just "B".
              predicates.map(p => p -> ParquetFilters.createFilter(p)).collect {
                case (predicate, None) => predicate
                // Filter needs to be applied above when it contains partitioning
                // columns
                case (predicate, _) if(!predicate.references.map(_.name).toSet
                  .intersect (partitionColNames).isEmpty) => predicate
              }
            }
          } else {
            identity[Seq[Expression]] _
          }
        pruneFilterProject(
          projectList,
          filters,
          prunePushedDownFilters,
          ParquetTableScan(
            _,
            relation,
            if (sqlContext.conf.parquetFilterPushDown) filtersToPush else Nil)) :: Nil

      case _ => Nil
    }
  }

  object InMemoryScans extends Strategy {
    def apply(plan: LogicalPlan): Seq[SparkPlan] = plan match {
      case PhysicalOperation(projectList, filters, mem: InMemoryRelation) =>
        pruneFilterProject(
          projectList,
          filters,
          identity[Seq[Expression]], // All filters still need to be evaluated.
          InMemoryColumnarTableScan(_,  filters, mem)) :: Nil
      case _ => Nil
    }
  }

  // Can we automate these 'pass through' operations?
  object BasicOperators extends Strategy {
    def numPartitions: Int = self.numPartitions

    def apply(plan: LogicalPlan): Seq[SparkPlan] = plan match {
      case r: RunnableCommand => ExecutedCommand(r) :: Nil

      case logical.Distinct(child) =>
        execution.Distinct(partial = false,
          execution.Distinct(partial = true, planLater(child))) :: Nil
      case logical.Repartition(numPartitions, shuffle, child) =>
        execution.Repartition(numPartitions, shuffle, planLater(child)) :: Nil
      case logical.SortPartitions(sortExprs, child) =>
        // This sort only sorts tuples within a partition. Its requiredDistribution will be
        // an UnspecifiedDistribution.
        execution.Sort(sortExprs, global = false, planLater(child)) :: Nil
      case logical.Sort(sortExprs, global, child) if sqlContext.conf.externalSortEnabled =>
        execution.ExternalSort(sortExprs, global, planLater(child)):: Nil
      case logical.Sort(sortExprs, global, child) =>
        execution.Sort(sortExprs, global, planLater(child)):: Nil
      case logical.Project(projectList, child) =>
        execution.Project(projectList, planLater(child)) :: Nil
      case logical.Filter(condition, child) =>
        execution.Filter(condition, planLater(child)) :: Nil
      case logical.Expand(projections, output, child) =>
        execution.Expand(projections, output, planLater(child)) :: Nil
      case logical.Aggregate(group, agg, child) =>
        execution.Aggregate(partial = false, group, agg, planLater(child)) :: Nil
<<<<<<< HEAD
      case logical.Sample(fraction, withReplacement, seed, child) =>
        execution.Sample(fraction, withReplacement, seed, planLater(child)) :: Nil
      case logical.StratifiedSample(options, tableSchema, child) =>
        execution.StratifiedSample(options, tableSchema, planLater(child)) :: Nil
=======
      case logical.Window(projectList, windowExpressions, spec, child) =>
        execution.Window(projectList, windowExpressions, spec, planLater(child)) :: Nil
      case logical.Sample(lb, ub, withReplacement, seed, child) =>
        execution.Sample(lb, ub, withReplacement, seed, planLater(child)) :: Nil
>>>>>>> efe3bfdf
      case logical.LocalRelation(output, data) =>
        LocalTableScan(output, data) :: Nil
      case logical.Limit(IntegerLiteral(limit), child) =>
        execution.Limit(limit, planLater(child)) :: Nil
      case Unions(unionChildren) =>
        execution.Union(unionChildren.map(planLater)) :: Nil
      case logical.Except(left, right) =>
        execution.Except(planLater(left), planLater(right)) :: Nil
      case logical.Intersect(left, right) =>
        execution.Intersect(planLater(left), planLater(right)) :: Nil
      case g @ logical.Generate(generator, join, outer, _, _, child) =>
        execution.Generate(
          generator, join = join, outer = outer, g.output, planLater(child)) :: Nil
      case logical.OneRowRelation =>
        execution.PhysicalRDD(Nil, singleRowRdd) :: Nil
      case logical.RepartitionByExpression(expressions, child) =>
        execution.Exchange(
          HashPartitioning(expressions, numPartitions), Nil, planLater(child)) :: Nil
      case e @ EvaluatePython(udf, child, _) =>
        BatchPythonEvaluation(udf, e.output, planLater(child)) :: Nil
      case LogicalRDD(output, rdd) => PhysicalRDD(output, rdd) :: Nil
      case _ => Nil
    }
  }

  object DDLStrategy extends Strategy {
    def apply(plan: LogicalPlan): Seq[SparkPlan] = plan match {
      case CreateTableUsing(tableName, userSpecifiedSchema, provider, true, opts, false, _) =>
        ExecutedCommand(
          CreateTempTableUsing(
            tableName, userSpecifiedSchema, provider, opts)) :: Nil
      case c: CreateTableUsing if !c.temporary =>
        sys.error("Tables created with SQLContext must be TEMPORARY. Use a HiveContext instead.")
      case c: CreateTableUsing if c.temporary && c.allowExisting =>
        sys.error("allowExisting should be set to false when creating a temporary table.")

      case CreateTableUsingAsSelect(tableName, provider, true, partitionsCols, mode, opts, query)
          if partitionsCols.nonEmpty =>
        sys.error("Cannot create temporary partitioned table.")

      case CreateTableUsingAsSelect(tableName, provider, true, _, mode, opts, query) =>
        val cmd = CreateTempTableUsingAsSelect(
          tableName, provider, Array.empty[String], mode, opts, query)
        ExecutedCommand(cmd) :: Nil
      case c: CreateTableUsingAsSelect if !c.temporary =>
        sys.error("Tables created with SQLContext must be TEMPORARY. Use a HiveContext instead.")

      case describe @ LogicalDescribeCommand(table, isExtended) =>
        val resultPlan = self.sqlContext.executePlan(table).executedPlan
        ExecutedCommand(
          RunnableDescribeCommand(resultPlan, describe.output, isExtended)) :: Nil

      case _ => Nil
    }
  }
}<|MERGE_RESOLUTION|>--- conflicted
+++ resolved
@@ -303,17 +303,12 @@
         execution.Expand(projections, output, planLater(child)) :: Nil
       case logical.Aggregate(group, agg, child) =>
         execution.Aggregate(partial = false, group, agg, planLater(child)) :: Nil
-<<<<<<< HEAD
-      case logical.Sample(fraction, withReplacement, seed, child) =>
-        execution.Sample(fraction, withReplacement, seed, planLater(child)) :: Nil
-      case logical.StratifiedSample(options, tableSchema, child) =>
-        execution.StratifiedSample(options, tableSchema, planLater(child)) :: Nil
-=======
       case logical.Window(projectList, windowExpressions, spec, child) =>
         execution.Window(projectList, windowExpressions, spec, planLater(child)) :: Nil
       case logical.Sample(lb, ub, withReplacement, seed, child) =>
         execution.Sample(lb, ub, withReplacement, seed, planLater(child)) :: Nil
->>>>>>> efe3bfdf
+      case logical.StratifiedSample(options, tableSchema, child) =>
+        execution.StratifiedSample(options, tableSchema, planLater(child)) :: Nil
       case logical.LocalRelation(output, data) =>
         LocalTableScan(output, data) :: Nil
       case logical.Limit(IntegerLiteral(limit), child) =>
