--- conflicted
+++ resolved
@@ -19,13 +19,8 @@
   <modelVersion>4.0.0</modelVersion>
   <parent>
     <groupId>org.apache.spark</groupId>
-<<<<<<< HEAD
     <artifactId>snappy-spark-parent_2.10</artifactId>
-    <version>1.4.0-SNAPSHOT.3</version>
-=======
-    <artifactId>spark-parent_2.10</artifactId>
-    <version>1.5.0-SNAPSHOT</version>
->>>>>>> 83cdfd84
+    <version>1.5.0-SNAPSHOT.1</version>
     <relativePath>../../pom.xml</relativePath>
   </parent>
 
@@ -47,18 +42,14 @@
     </dependency>
     <dependency>
       <groupId>org.apache.spark</groupId>
-<<<<<<< HEAD
-      <artifactId>snappy-spark-streaming_${scala.binary.version}</artifactId>
-=======
-      <artifactId>spark-core_${scala.binary.version}</artifactId>
+      <artifactId>snappy-spark-core_${scala.binary.version}</artifactId>
       <version>${project.version}</version>
       <type>test-jar</type>
       <scope>test</scope>
     </dependency>
     <dependency>
       <groupId>org.apache.spark</groupId>
-      <artifactId>spark-streaming_${scala.binary.version}</artifactId>
->>>>>>> 83cdfd84
+      <artifactId>snappy-spark-streaming_${scala.binary.version}</artifactId>
       <version>${project.version}</version>
       <type>test-jar</type>
       <scope>test</scope>
