--- conflicted
+++ resolved
@@ -125,16 +125,10 @@
   private def fetchAndRunExecutor() {
     try {
       // Launch the process
-<<<<<<< HEAD
-      val builder = CommandUtils.buildProcessBuilder(appDesc.command, memory,
-        sparkHome.getAbsolutePath, substituteVariables,
+      val builder = CommandUtils.buildProcessBuilder(appDesc.command, new SecurityManager(conf),
+        memory, sparkHome.getAbsolutePath, substituteVariables,
         conf.getExecutorEnv.filter(p => p._1.startsWith("extraClassPath"))
-          .map({case (a, b) => b})
-      )
-=======
-      val builder = CommandUtils.buildProcessBuilder(appDesc.command, new SecurityManager(conf),
-        memory, sparkHome.getAbsolutePath, substituteVariables)
->>>>>>> 83cdfd84
+          .map { case (a, b) => b })
       val command = builder.command()
       logInfo("Launch command: " + command.mkString("\"", "\" \"", "\""))
 
