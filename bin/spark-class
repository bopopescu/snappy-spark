#!/usr/bin/env bash

#
# Licensed to the Apache Software Foundation (ASF) under one or more
# contributor license agreements.  See the NOTICE file distributed with
# this work for additional information regarding copyright ownership.
# The ASF licenses this file to You under the Apache License, Version 2.0
# (the "License"); you may not use this file except in compliance with
# the License.  You may obtain a copy of the License at
#
#    http://www.apache.org/licenses/LICENSE-2.0
#
# Unless required by applicable law or agreed to in writing, software
# distributed under the License is distributed on an "AS IS" BASIS,
# WITHOUT WARRANTIES OR CONDITIONS OF ANY KIND, either express or implied.
# See the License for the specific language governing permissions and
# limitations under the License.
#

# Figure out where Spark is installed
export SPARK_HOME="$(cd "`dirname "$0"`"/..; pwd)"

. "$SPARK_HOME"/bin/load-spark-env.sh

# Find the java binary
if [ -n "${JAVA_HOME}" ]; then
  RUNNER="${JAVA_HOME}/bin/java"
else
  if [ `command -v java` ]; then
    RUNNER="java"
  else
    echo "JAVA_HOME is not set" >&2
    exit 1
  fi
fi

# Find assembly jar
SPARK_ASSEMBLY_JAR=
if [ -f "$SPARK_HOME/RELEASE" ]; then
  ASSEMBLY_DIR="$SPARK_HOME/lib"
else
  ASSEMBLY_DIR="$SPARK_HOME/assembly/target/scala-$SPARK_SCALA_VERSION"
fi

<<<<<<< HEAD
num_jars="$(ls -1 "$ASSEMBLY_DIR" | grep "^snappy-spark-assembly.*hadoop.*\.jar$" | wc -l)"
=======
GREP_OPTIONS=
num_jars="$(ls -1 "$ASSEMBLY_DIR" | grep "^spark-assembly.*hadoop.*\.jar$" | wc -l)"
>>>>>>> 71d1c907
if [ "$num_jars" -eq "0" -a -z "$SPARK_ASSEMBLY_JAR" -a "$SPARK_PREPEND_CLASSES" != "1" ]; then
  echo "Failed to find Spark assembly in $ASSEMBLY_DIR." 1>&2
  echo "You need to build Spark before running this program." 1>&2
  exit 1
fi
if [ -d "$ASSEMBLY_DIR" ]; then
  ASSEMBLY_JARS="$(ls -1 "$ASSEMBLY_DIR" | grep "^snappy-spark-assembly.*hadoop.*\.jar$" || true)"
  if [ "$num_jars" -gt "1" ]; then
    echo "Found multiple Spark assembly jars in $ASSEMBLY_DIR:" 1>&2
    echo "$ASSEMBLY_JARS" 1>&2
    echo "Please remove all but one jar." 1>&2
    exit 1
  fi
fi

SPARK_ASSEMBLY_JAR="${ASSEMBLY_DIR}/${ASSEMBLY_JARS}"

LAUNCH_CLASSPATH="$SPARK_ASSEMBLY_JAR"

# Add the launcher build dir to the classpath if requested.
if [ -n "$SPARK_PREPEND_CLASSES" ]; then
  LAUNCH_CLASSPATH="$SPARK_HOME/launcher/target/scala-$SPARK_SCALA_VERSION/classes:$LAUNCH_CLASSPATH"
fi

export _SPARK_ASSEMBLY="$SPARK_ASSEMBLY_JAR"

# The launcher library will print arguments separated by a NULL character, to allow arguments with
# characters that would be otherwise interpreted by the shell. Read that in a while loop, populating
# an array that will be used to exec the final command.
CMD=()
while IFS= read -d '' -r ARG; do
  CMD+=("$ARG")
done < <("$RUNNER" -cp "$LAUNCH_CLASSPATH" org.apache.spark.launcher.Main "$@")
exec "${CMD[@]}"<|MERGE_RESOLUTION|>--- conflicted
+++ resolved
@@ -42,12 +42,8 @@
   ASSEMBLY_DIR="$SPARK_HOME/assembly/target/scala-$SPARK_SCALA_VERSION"
 fi
 
-<<<<<<< HEAD
+GREP_OPTIONS=
 num_jars="$(ls -1 "$ASSEMBLY_DIR" | grep "^snappy-spark-assembly.*hadoop.*\.jar$" | wc -l)"
-=======
-GREP_OPTIONS=
-num_jars="$(ls -1 "$ASSEMBLY_DIR" | grep "^spark-assembly.*hadoop.*\.jar$" | wc -l)"
->>>>>>> 71d1c907
 if [ "$num_jars" -eq "0" -a -z "$SPARK_ASSEMBLY_JAR" -a "$SPARK_PREPEND_CLASSES" != "1" ]; then
   echo "Failed to find Spark assembly in $ASSEMBLY_DIR." 1>&2
   echo "You need to build Spark before running this program." 1>&2
